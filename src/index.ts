--- conflicted
+++ resolved
@@ -519,50 +519,21 @@
           required: ['path']
         }
       },
-<<<<<<< HEAD
+
       {
-        name: 'fast_edit_file',
-        description: 'Edits a specific part of a file (similar to Python edit_file)',
+        name: 'fast_edit_block',
+        description: '정교한 블록 편집: 정확한 문자열 매칭으로 안전한 편집 (desktop-commander 방식)',
         inputSchema: {
           type: 'object',
           properties: {
-            path: { type: 'string', description: 'Path of the file to edit' },
-            edits: {
-              type: 'array',
-              description: 'List of edits [{"old_text": "text to find", "new_text": "text to replace with"}]',
-              items: {
-                type: 'object',
-                properties: {
-                  old_text: { type: 'string', description: 'Text to find' },
-                  new_text: { type: 'string', description: 'Text to replace with' }
-                },
-                required: ['old_text', 'new_text']
-              }
-            },
-            encoding: { type: 'string', description: 'File encoding', default: 'utf-8' },
-            create_backup: { type: 'boolean', description: 'Create a backup file', default: true },
-            dry_run: { type: 'boolean', description: 'Preview changes without actually modifying the file', default: false }
-          },
-          required: ['path', 'edits']
-        }
-      },
-=======
-
->>>>>>> c3e7e789
-      {
-        name: 'fast_edit_block',
-        description: 'Precise block editing: Safe editing with exact string matching (desktop-commander style)',
-        inputSchema: {
-          type: 'object',
-          properties: {
-            path: { type: 'string', description: 'Path of the file to edit' },
-            old_text: { type: 'string', description: 'The exact existing text to match (including minimal context)' },
-            new_text: { type: 'string', description: 'The new text' },
-            expected_replacements: { type: 'number', description: 'The expected number of replacements (for safety)', default: 1 },
-            backup: { type: 'boolean', description: 'Create a backup', default: true },
-            word_boundary: { type: 'boolean', description: 'Check word boundaries (prevents partial matches)', default: false },
-            preview_only: { type: 'boolean', description: 'Preview only (does not actually edit)', default: false },
-            case_sensitive: { type: 'boolean', description: 'Case-sensitive matching', default: true }
+            path: { type: 'string', description: '편집할 파일 경로' },
+            old_text: { type: 'string', description: '정확히 매칭할 기존 텍스트 (최소 컨텍스트 포함)' },
+            new_text: { type: 'string', description: '새로운 텍스트' },
+            expected_replacements: { type: 'number', description: '예상 교체 횟수 (안전성을 위해)', default: 1 },
+            backup: { type: 'boolean', description: '백업 생성', default: true },
+            word_boundary: { type: 'boolean', description: '단어 경계 검사 (부분 매칭 방지)', default: false },
+            preview_only: { type: 'boolean', description: '미리보기만 (실제 편집 안함)', default: false },
+            case_sensitive: { type: 'boolean', description: '대소문자 구분', default: true }
           },
           required: ['path', 'old_text', 'new_text']
         }
@@ -2416,137 +2387,6 @@
   return string.replace(/[.*+?^${}()|[\]\\]/g, '\\$&');
 }
 
-// 편집 관련 핸들러 함수들
-<<<<<<< HEAD
-async function handleEditFile(args: any) {
-  const {
-    path: filePath,
-    edits = [],
-    old_text,
-    new_text,
-    backup = true,
-    create_if_missing = false
-  } = args;
-
-  const safePath_resolved = safePath(filePath);
-
-  // 파일 존재 확인
-  let fileExists = true;
-  try {
-    await fs.access(safePath_resolved);
-  } catch {
-    fileExists = false;
-    if (!create_if_missing) {
-      throw new Error(`File does not exist: ${safePath_resolved}`);
-    }
-  }
-
-  let content = '';
-  if (fileExists) {
-    content = await fs.readFile(safePath_resolved, 'utf-8');
-  }
-
-  const originalContent = content;
-  let modifiedContent = content;
-  const changes: any[] = [];
-  let totalChanges = 0;
-  const backupPath = backup && CREATE_BACKUP_FILES ? `${safePath_resolved}.backup.${Date.now()}` : null;
-
-  // 백업 생성 (설정에 따라)
-  if (fileExists && backup && CREATE_BACKUP_FILES) {
-    await fs.copyFile(safePath_resolved, backupPath!);
-  }
-
-  // 편집할 항목들 준비
-  let editList = [...edits];
-
-  // 단일 편집 처리 (하위 호환성)
-  if (old_text && new_text !== undefined) {
-    editList.push({ old_text, new_text });
-  }
-
-  try {
-    // 여러 편집 처리
-    for (const edit of editList) {
-      const { old_text: oldText, new_text: newText } = edit;
-
-      if (!oldText || newText === undefined) {
-        changes.push({
-          old_text: oldText,
-          new_text: newText,
-          occurrences: 0,
-          status: 'skipped - invalid parameters'
-        });
-        continue;
-      }
-
-      // 전체 문자열에서 텍스트 치환 (단순 문자열 치환만)
-      const occurrences = (modifiedContent.match(new RegExp(escapeRegExp(oldText), 'g')) || []).length;
-
-      if (occurrences > 0) {
-        modifiedContent = modifiedContent.replace(new RegExp(escapeRegExp(oldText), 'g'), newText);
-        totalChanges += occurrences;
-
-        changes.push({
-          old_text: oldText.length > 50 ? oldText.substring(0, 50) + '...' : oldText,
-          new_text: newText.length > 50 ? newText.substring(0, 50) + '...' : newText,
-          occurrences: occurrences,
-          status: 'success'
-        });
-      } else {
-        changes.push({
-          old_text: oldText.length > 50 ? oldText.substring(0, 50) + '...' : oldText,
-          new_text: newText.length > 50 ? newText.substring(0, 50) + '...' : newText,
-          occurrences: 0,
-          status: 'not found'
-        });
-      }
-    }
-
-    // 디렉토리 생성
-    const dir = path.dirname(safePath_resolved);
-    await fs.mkdir(dir, { recursive: true });
-
-    // 수정된 내용 저장
-    await fs.writeFile(safePath_resolved, modifiedContent, 'utf-8');
-
-    const stats = await fs.stat(safePath_resolved);
-    const originalLines = originalContent.split('\n').length;
-    const newLines = modifiedContent.split('\n').length;
-
-    return {
-      message: `File edited successfully`,
-      path: safePath_resolved,
-      changes_made: totalChanges,
-      edits_processed: editList.length,
-      changes_detail: changes,
-      original_lines: originalLines,
-      new_lines: newLines,
-      backup_created: backupPath,
-      backup_enabled: CREATE_BACKUP_FILES,
-      size: stats.size,
-      size_readable: formatSize(stats.size),
-      timestamp: new Date().toISOString()
-    };
-
-  } catch (error) {
-    // 에러 시 백업에서 복구 (단, 파일 쓰기 관련 에러만)
-    if (fileExists && backup && CREATE_BACKUP_FILES && backupPath && error instanceof Error &&
-      (error.message.includes('EACCES') || error.message.includes('EPERM') ||
-        error.message.includes('ENOENT') || error.message.includes('write'))) {
-      try {
-        await fs.copyFile(backupPath, safePath_resolved);
-      } catch {
-        // 복구 실패는 무시
-      }
-    }
-    throw error;
-  }
-}
-=======
-
->>>>>>> c3e7e789
-
 // 정교한 블록 편집 핸들러 (desktop-commander 방식)
 async function handleEditBlock(args: any) {
   const {
